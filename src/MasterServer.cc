--- conflicted
+++ resolved
@@ -89,6 +89,10 @@
             callHandler<FillWithTestDataRpc, MasterServer,
                         &MasterServer::fillWithTestData>(rpc);
             break;
+        case MultiReadRpc::opcode:
+            callHandler<MultiReadRpc, MasterServer,
+                        &MasterServer::multiRead>(rpc);
+            break;
         case PingRpc::opcode:
             callHandler<PingRpc, MasterServer,
                         &MasterServer::ping>(rpc);
@@ -97,15 +101,7 @@
             callHandler<ReadRpc, MasterServer,
                         &MasterServer::read>(rpc);
             break;
-<<<<<<< HEAD
         case RecoverRpc::opcode:
-=======
-        case MultiReadRpc::type:
-            callHandler<MultiReadRpc, MasterServer,
-                        &MasterServer::multiRead>(rpc);
-            break;
-        case RecoverRpc::type:
->>>>>>> 8e0ac9f0
             callHandler<RecoverRpc, MasterServer,
                         &MasterServer::recover>(rpc);
             break;
