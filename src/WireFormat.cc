--- conflicted
+++ resolved
@@ -96,11 +96,8 @@
         case VERIFY_MEMBERSHIP:          return "VERIFY_MEMBERSHIP";
         case GET_RUNTIME_OPTION:         return "GET_RUNTIME_OPTION";
         case SERVER_CONTROL:             return "SERVER_CONTROL";
-<<<<<<< HEAD
+        case GET_SERVER_ID:              return "GET_SERVER_ID";
         case READ_KEYS_AND_VALUE:        return "READ_KEYS_AND_VALUE";
-=======
-        case GET_SERVER_ID:              return "GET_SERVER_ID";
->>>>>>> 925262bf
         case ILLEGAL_RPC_TYPE:           return "ILLEGAL_RPC_TYPE";
     }
 
