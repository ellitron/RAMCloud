--- conflicted
+++ resolved
@@ -326,17 +326,10 @@
                 downCast<uint16_t>(keyString.length()));
 
         uint64_t newVersion;
-<<<<<<< HEAD
         Status status = objectManager->writeObject(key,
                                                    buffer,
                                                    &rejectRules,
                                                    &newVersion);
-=======
-        Status status = storeObject(key,
-                                    &rejectRules,
-                                    buffer,
-                                    &newVersion,
-                                    false);
         if (status == STATUS_RETRY) {
             LOG(ERROR, "Server ran out of space while filling with test data; "
                 "run your experiment again with a larger master; "
@@ -345,11 +338,11 @@
             status = STATUS_NO_TABLE_SPACE;
         }
 
->>>>>>> 24e1349e
         if (status != STATUS_OK) {
             respHdr->common.status = status;
             return;
         }
+
         if ((objects % 50) == 0) {
             objectManager->getReplicaManager()->proceed();
         }
@@ -605,48 +598,21 @@
     WireFormat::DropTabletOwnership::Response* respHdr,
     Rpc* rpc)
 {
-<<<<<<< HEAD
     bool deleted = tabletManager.deleteTablet(reqHdr->tableId,
                                               reqHdr->firstKeyHash,
                                               reqHdr->lastKeyHash);
     if (deleted) {
-        LOG(NOTICE, "Dropped ownership of tablet (%lu, range [%lu,%lu])",
-            reqHdr->tableId, reqHdr->firstKeyHash, reqHdr->lastKeyHash);
+        LOG(NOTICE, "Dropped ownership of tablet [0x%lx,0x%lx] in tableId %lu",
+            reqHdr->firstKeyHash, reqHdr->lastKeyHash, reqHdr->tableId);
     } else {
-        LOG(WARNING, "Could not drop ownership on unknown tablet (%lu, range "
-            "[%lu,%lu])!", reqHdr->tableId, reqHdr->firstKeyHash,
-        reqHdr->lastKeyHash);
-=======
-    int index = 0;
-    foreach (ProtoBuf::Tablets::Tablet& i, *tablets.mutable_tablet()) {
-        if (reqHdr->tableId == i.table_id() &&
-          reqHdr->firstKeyHash == i.start_key_hash() &&
-          reqHdr->lastKeyHash == i.end_key_hash()) {
-            LOG(NOTICE, "Dropping ownership of tablet [0x%lx,0x%lx] in "
-                "tableId %lu", reqHdr->firstKeyHash, reqHdr->lastKeyHash,
-                reqHdr->tableId);
-            TabletsOnMaster* table =
-                    reinterpret_cast<TabletsOnMaster*>(i.user_data());
-            delete table;
-            tablets.mutable_tablet()->SwapElements(
-                tablets.tablet_size() - 1, index);
-            tablets.mutable_tablet()->RemoveLast();
-            return;
-        }
->>>>>>> 24e1349e
+        LOG(WARNING, "Could not drop ownership on unknown tablet [0x%lx,0x%lx]"
+            " in tableId %lu!", reqHdr->firstKeyHash, reqHdr->lastKeyHash,
+            reqHdr->tableId);
 
         // Would it be preferable to not consider this an error (for
         // idempotency, perhaps)?
         respHdr->common.status = STATUS_UNKNOWN_TABLET;
     }
-<<<<<<< HEAD
-=======
-
-    LOG(WARNING, "Could not drop ownership on unknown tablet [0x%lx,0x%lx] "
-        "in tableId %lu)!", reqHdr->firstKeyHash,
-        reqHdr->lastKeyHash, reqHdr->tableId);
-    respHdr->common.status = STATUS_UNKNOWN_TABLET;
->>>>>>> 24e1349e
 }
 
 /**
@@ -678,21 +644,6 @@
              reqHdr->splitKeyHash);
         respHdr->common.status = STATUS_UNKNOWN_TABLET;
     }
-<<<<<<< HEAD
-=======
-
-    newTablet.set_start_key_hash(reqHdr->splitKeyHash);
-    TabletsOnMaster* newTable =
-            new TabletsOnMaster(reqHdr->tableId, reqHdr->splitKeyHash,
-                                 reqHdr->lastKeyHash);
-    newTablet.set_user_data(reinterpret_cast<uint64_t>(newTable));
-
-    *tablets.add_tablet() = newTablet;
-
-    LOG(NOTICE, "Split tablet [0x%lx,0x%lx] in tableId %lu at 0x%lx",
-        reqHdr->firstKeyHash, reqHdr->lastKeyHash, reqHdr->tableId,
-        reqHdr->splitKeyHash);
->>>>>>> 24e1349e
 }
 
 /**
@@ -727,8 +678,8 @@
                                          reqHdr->lastKeyHash,
                                          TabletManager::NORMAL);
     if (added) {
-        LOG(NOTICE, "Took ownership of new tablet (%lu, range [%lu,%lu])",
-            reqHdr->tableId, reqHdr->firstKeyHash, reqHdr->lastKeyHash);
+        LOG(NOTICE, "Took ownership of new tablet [0x%lx,0x%lx] in tableId %lu",
+            reqHdr->firstKeyHash, reqHdr->lastKeyHash, reqHdr->tableId);
     } else {
         TabletManager::Tablet tablet;
         if (tabletManager.getTablet(reqHdr->tableId,
@@ -736,14 +687,14 @@
                                     reqHdr->lastKeyHash,
                                     &tablet)) {
             if (tablet.state == TabletManager::NORMAL) {
-                LOG(NOTICE, "Told to take ownership of tablet I already own "
-                    "(%lu range [%lu,%lu]). Returning success.",
-                    reqHdr->tableId, reqHdr->firstKeyHash, reqHdr->lastKeyHash);
+                LOG(NOTICE, "Told to take ownership of tablet [0x%lx,0x%lx] in "
+                    "tableId %lu, but already own [0x%lx,0x%lx]. Returning "
+                    "success.", reqHdr->firstKeyHash, reqHdr->lastKeyHash,
+                    reqHdr->tableId, tablet.startKeyHash, tablet.endKeyHash);
                 return;
             }
         }
 
-<<<<<<< HEAD
         // It's possible we already have the tablet in the RECOVERING state.
         // Try to update it to the NORMAL state to take ownership.
         bool changed = tabletManager.changeState(reqHdr->tableId,
@@ -752,61 +703,17 @@
                                                  TabletManager::RECOVERING,
                                                  TabletManager::NORMAL);
         if (changed) {
-            LOG(NOTICE, "Took ownership of existing tablet (%lu, range "
-                "[%lu,%lu]) in RECOVERING state", reqHdr->tableId,
-=======
-    if (tablet == NULL) {
-        // Sanity check that this tablet doesn't overlap with an existing one.
-        if (getTableForHash(reqHdr->tableId, reqHdr->firstKeyHash) != NULL ||
-          getTableForHash(reqHdr->tableId, reqHdr->lastKeyHash) != NULL) {
-            LOG(WARNING,
-                "Can't take ownership of tablet [0x%lx,0x%lx] in tableId %lu: "
-                "partially overlaps an existing tablet", reqHdr->tableId,
->>>>>>> 24e1349e
-                reqHdr->firstKeyHash, reqHdr->lastKeyHash);
+            LOG(NOTICE, "Took ownership of existing tablet [0x%lx,0x%lx] in "
+                "tableId %lu in RECOVERING state", reqHdr->firstKeyHash,
+                reqHdr->lastKeyHash, reqHdr->tableId);
         } else {
-            LOG(WARNING, "Could not take ownership of tablet (%lu, range "
-                "[%lu,%lu]). Tablet overlaps with one or more different "
-                "ranges.", reqHdr->tableId, reqHdr->firstKeyHash,
-                reqHdr->lastKeyHash);
+            LOG(WARNING, "Could not take ownership of tablet [0x%lx,0x%lx] in "
+                "tableId %lu: overlaps with one or more different ranges.",
+                reqHdr->firstKeyHash, reqHdr->lastKeyHash, reqHdr->tableId);
 
             // TODO(anybody): Do we want a more meaningful error code?
             respHdr->common.status = STATUS_INTERNAL_ERROR;
         }
-<<<<<<< HEAD
-=======
-
-        LOG(NOTICE, "Taking ownership of tablet [0x%lx,0x%lx] "
-            "in table %lu", reqHdr->firstKeyHash,
-            reqHdr->lastKeyHash, reqHdr->tableId);
-
-
-        ProtoBuf::Tablets_Tablet& newTablet(*tablets.add_tablet());
-        newTablet.set_table_id(reqHdr->tableId);
-        newTablet.set_start_key_hash(reqHdr->firstKeyHash);
-        newTablet.set_end_key_hash(reqHdr->lastKeyHash);
-        newTablet.set_state(ProtoBuf::Tablets_Tablet_State_NORMAL);
-
-        TabletsOnMaster* table =
-                new TabletsOnMaster(reqHdr->tableId, reqHdr->firstKeyHash,
-                                    reqHdr->lastKeyHash);
-        newTablet.set_user_data(reinterpret_cast<uint64_t>(table));
-    } else {
-        LOG(NOTICE, "Taking ownership of tablet [0x%lx,0x%lx] "
-            "in table %lu in state %d", reqHdr->firstKeyHash,
-            reqHdr->lastKeyHash, reqHdr->tableId, tablet->state());
-
-        if (tablet->state() != ProtoBuf::Tablets_Tablet_State_RECOVERING) {
-            LOG(WARNING, "Taking ownership when existing tablet is in "
-                "unexpected state (%d)!", tablet->state());
-        }
-
-        tablet->set_state(ProtoBuf::Tablets_Tablet_State_NORMAL);
-
-        // If we took ownership after migration, then recoverSegment() may have
-        // added tombstones to the hash table. Clean them up.
-        removeTombstones();
->>>>>>> 24e1349e
     }
 }
 
@@ -825,7 +732,6 @@
     WireFormat::PrepForMigration::Response* respHdr,
     Rpc* rpc)
 {
-<<<<<<< HEAD
     // TODO(anyone): Decide if we want to decline this request.
 
     // Try to add the tablet. If it fails, there's some overlapping tablet.
@@ -836,49 +742,32 @@
     if (added) {
         // TODO(rumble) would be nice to have a method to get a SL from an Rpc
         // object.
-        LOG(NOTICE, "Ready to receive tablet from \"??\". Table %lu, "
-            "range [%lu,%lu]", reqHdr->tableId, reqHdr->firstKeyHash,
-            reqHdr->lastKeyHash);
+        LOG(NOTICE, "Ready to receive tablet [0x%lx,0x%lx] in tableId %lu from "
+            "\"??\"", reqHdr->firstKeyHash, reqHdr->lastKeyHash,
+            reqHdr->tableId);
     } else {
-        LOG(WARNING, "Cannot receive tablet %lu (range [%lu, %lu]) - an "
-            "existing tablet overlaps that range",
-            reqHdr->tableId, reqHdr->firstKeyHash, reqHdr->lastKeyHash);
+        TabletManager::Tablet tablet;
+        if (!tabletManager.getTablet(reqHdr->tableId,
+                                     reqHdr->firstKeyHash,
+                                     &tablet)) {
+            if (!tabletManager.getTablet(reqHdr->tableId,
+                                         reqHdr->lastKeyHash,
+                                         &tablet)) {
+                LOG(NOTICE, "Failed to add tablet [0x%lx,0x%lx] in tableId %lu "
+                    ", but no overlap found. Assuming innocuous race and "
+                    "sending STATUS_RETRY.", reqHdr->firstKeyHash,
+                    reqHdr->lastKeyHash, reqHdr->tableId);
+                respHdr->common.status = STATUS_RETRY;
+                return;
+            }
+        }
+        LOG(WARNING, "Already have tablet [0x%lx,0x%lx] in tableId %lu, "
+            "cannot add [0x%lx,0x%lx]",
+            tablet.startKeyHash, tablet.endKeyHash, tablet.tableId,
+            reqHdr->firstKeyHash, reqHdr->lastKeyHash);
         respHdr->common.status = STATUS_OBJECT_EXISTS;
         return;
     }
-=======
-    // Decide if we want to decline this request.
-
-    // Ensure that there's no tablet overlap, just in case.
-    bool overlap =
-        (getTableForHash(reqHdr->tableId, reqHdr->firstKeyHash) != NULL ||
-         getTableForHash(reqHdr->tableId, reqHdr->lastKeyHash) != NULL);
-    if (overlap) {
-        LOG(WARNING, "Already have tablet [0x%lx,0x%lx] in tableId %lu",
-            reqHdr->firstKeyHash, reqHdr->lastKeyHash, reqHdr->tableId);
-        respHdr->common.status = STATUS_OBJECT_EXISTS;
-        return;
-    }
-
-    // Add the tablet to our map and mark it as RECOVERING so that no requests
-    // are served on it.
-    ProtoBuf::Tablets_Tablet& tablet(*tablets.add_tablet());
-    tablet.set_table_id(reqHdr->tableId);
-    tablet.set_start_key_hash(reqHdr->firstKeyHash);
-    tablet.set_end_key_hash(reqHdr->lastKeyHash);
-    tablet.set_state(ProtoBuf::Tablets_Tablet_State_RECOVERING);
-
-    TabletsOnMaster* table =
-            new TabletsOnMaster(reqHdr->tableId, reqHdr->firstKeyHash,
-                                reqHdr->lastKeyHash);
-    tablet.set_user_data(reinterpret_cast<uint64_t>(table));
-
-    // TODO(rumble) would be nice to have a method to get a SL from an Rpc
-    // object.
-    LOG(NOTICE, "Ready to receive tablet [0x%lx,0x%lx] in tableId %lu "
-        "from \"??\"", reqHdr->firstKeyHash, reqHdr->lastKeyHash,
-        reqHdr->tableId);
->>>>>>> 24e1349e
 }
 
 /**
@@ -902,30 +791,11 @@
     // Find the tablet we're trying to move. We only support migration
     // when the tablet to be migrated consists of a range within a single,
     // contiguous tablet of ours.
-<<<<<<< HEAD
     bool found = tabletManager.getTablet(tableId, firstKeyHash, lastKeyHash, 0);
     if (!found) {
-        LOG(WARNING, "Migration request for range this master does not "
-            "own. TableId %lu, range [%lu,%lu]",
-            tableId, firstKeyHash, lastKeyHash);
-=======
-    const ProtoBuf::Tablets::Tablet* tablet = NULL;
-    int tabletIndex = 0;
-    foreach (const ProtoBuf::Tablets::Tablet& i, tablets.tablet()) {
-        if (tableId == i.table_id() &&
-          firstKeyHash >= i.start_key_hash() &&
-          lastKeyHash <= i.end_key_hash()) {
-            tablet = &i;
-            break;
-        }
-        tabletIndex++;
-    }
-
-    if (tablet == NULL) {
-        LOG(WARNING, "Migration request for tablet this master does not "
-            "own (tablet [0x%lx,0x%lx] in tableId %lu)",
-            firstKeyHash, lastKeyHash, tableId);
->>>>>>> 24e1349e
+        LOG(WARNING, "Migration request for tablet this master does not own: "
+            "tablet [0x%lx,0x%lx] in tableId %lu", firstKeyHash, lastKeyHash,
+            tableId);
         respHdr->common.status = STATUS_UNKNOWN_TABLET;
         return;
     }
@@ -1084,41 +954,21 @@
 
     // TODO(rumble/slaughter) need to make sure we already have a table
     // created that was previously prepped for migration.
-<<<<<<< HEAD
     TabletManager::Tablet tablet;
     bool found = tabletManager.getTablet(tableId,
                                          firstKeyHash,
                                          &tablet);
     if (!found) {
-        LOG(WARNING, "migration data received for unknown tablet %lu, "
-            "firstKeyHash %lu", tableId, firstKeyHash);
-=======
-    const ProtoBuf::Tablets::Tablet* tablet = NULL;
-    foreach (const ProtoBuf::Tablets::Tablet& i, tablets.tablet()) {
-        if (tableId == i.table_id() && firstKeyHash == i.start_key_hash()) {
-            tablet = &i;
-            break;
-        }
-    }
-
-    if (tablet == NULL) {
-        LOG(WARNING, "Unknown tableId %lu", tableId);
->>>>>>> 24e1349e
+        LOG(WARNING, "migration data received for unknown tablet [0x%lx,??] "
+            "in tableId %lu", firstKeyHash, tableId);
         respHdr->common.status = STATUS_UNKNOWN_TABLET;
         return;
     }
 
-<<<<<<< HEAD
     if (tablet.state != TabletManager::RECOVERING) {
         LOG(WARNING, "migration data received for tablet not in the "
             "RECOVERING state (state = %d)!",
             static_cast<int>(tablet.state));
-=======
-    if (tablet->state() != ProtoBuf::Tablets_Tablet_State_RECOVERING) {
-        LOG(WARNING, "Migration data received for tablet not in the "
-            "RECOVERING state (state = %s)!",
-            ProtoBuf::Tablets_Tablet_State_Name(tablet->state()).c_str());
->>>>>>> 24e1349e
         // TODO(rumble/slaughter): better error code here?
         respHdr->common.status = STATUS_INTERNAL_ERROR;
         return;
@@ -1150,110 +1000,6 @@
     //      if at all?
 }
 
-<<<<<<< HEAD
-=======
-/**
- * Callback used to purge the tombstones from the hash table. Invoked by
- * HashTable::forEach.
- */
-void
-recoveryCleanup(uint64_t maybeTomb, void *cookie)
-{
-    MasterService *server = reinterpret_cast<MasterService*>(cookie);
-    LogEntryType type;
-    Buffer buffer;
-
-    type = server->log->getEntry(Log::Reference(maybeTomb), buffer);
-    if (type == LOG_ENTRY_TYPE_OBJTOMB) {
-        Key key(type, buffer);
-
-        bool r = server->objectMap->remove(key);
-        assert(r);
-
-        // Tombstones are not explicitly freed in the log-> The cleaner will
-        // figure out that they're dead.
-    }
-}
-
-/**
- * A Dispatch::Poller which lazily removes tombstones from the main HashTable.
- */
-class RemoveTombstonePoller : public Dispatch::Poller {
-  public:
-    /**
-     * Clean tombstones from #objectMap lazily and in the background.
-     *
-     * Instances of this class must be allocated with new since they
-     * delete themselves when the #objectMap scan is completed which
-     * automatically deregisters it from Dispatch.
-     *
-     * \param masterService
-     *      The instance of MasterService which owns the #objectMap->
-     * \param objectMap
-     *      The HashTable which will be purged of tombstones.
-     */
-    RemoveTombstonePoller(MasterService& masterService, HashTable& objectMap)
-        : Dispatch::Poller(*masterService.context->dispatch,
-                           "RemoveTombstonePoller")
-        , currentBucket(0)
-        , masterService(masterService)
-        , objectMap(objectMap)
-    {
-        LOG(NOTICE, "Starting cleanup of tombstones in background");
-    }
-
-    /**
-     * Remove tombstones from a single bucket and yield to other work
-     * in the system.
-     */
-    virtual void
-    poll()
-    {
-        // This method runs in the dispatch thread, so it isn't safe to
-        // manipulate any of the objectMap state if any RPCs are currently
-        // executing.
-        if (!masterService.context->serviceManager->idle())
-            return;
-        objectMap.forEachInBucket(
-            recoveryCleanup, &masterService, currentBucket);
-        ++currentBucket;
-        if (currentBucket == objectMap.getNumBuckets()) {
-            LOG(NOTICE, "Cleanup of tombstones complete");
-            delete this;
-        }
-    }
-
-  private:
-    /// Which bucket of #objectMap should be cleaned out next.
-    uint64_t currentBucket;
-
-    /// The MasterService used by the #recoveryCleanup callback.
-    MasterService& masterService;
-
-    /// The hash table to be purged of tombstones.
-    HashTable& objectMap;
-
-    DISALLOW_COPY_AND_ASSIGN(RemoveTombstonePoller);
-};
-
-/**
- * Remove leftover tombstones in the hash table added during recovery.
- * This method exists independently for testing purposes.
- */
-void
-MasterService::removeTombstones()
-{
-    CycleCounter<RawMetric> _(&metrics->master.removeTombstoneTicks);
-#if TESTING
-    // Asynchronous tombstone removal raises hell in unit tests.
-    objectMap->forEach(recoveryCleanup, this);
-#else
-    Dispatch::Lock lock(context->dispatch);
-    new RemoveTombstonePoller(*this, *objectMap);
-#endif
-}
-
->>>>>>> 24e1349e
 namespace MasterServiceInternal {
 /**
  * Each object of this class is responsible for fetching recovery data
@@ -1701,52 +1447,6 @@
 }
 
 /**
-<<<<<<< HEAD
-=======
- * Removes an object from the hashtable and frees it from the log if
- * it belongs to a tablet that isn't listed in the master's tablets.
- * Used by purgeObjectsFromUnknownTablets().
- *
- * \param reference
- *      Reference into the log for an object as returned from the master's
- *      objectMap->lookup() or on callback from objectMap->forEach(). This
- *      object is removed from the objectMap and freed from the log if it
- *      doesn't belong to any tablet the master lists among its tablets.
- * \param cookie
- *      Pointer to the MasterService where this object is currently
- *      stored.
- */
-void
-removeObjectIfFromUnknownTablet(uint64_t reference, void *cookie)
-{
-    MasterService* master = reinterpret_cast<MasterService*>(cookie);
-    LogEntryType type;
-    Buffer buffer;
-
-    type = master->log->getEntry(Log::Reference(reference), buffer);
-    if (type != LOG_ENTRY_TYPE_OBJ)
-        return;
-
-    Key key(type, buffer);
-    if (!master->getTable(key)) {
-        bool r = master->objectMap->remove(key);
-        assert(r);
-        master->log->free(Log::Reference(reference));
-    }
-}
-
-/**
- * Scan the hashtable and remove all objects that do not belong to a
- * tablet currently owned by this master. Used to clean up any objects
- * created as part of an aborted recovery.
- */
-void
-MasterService::purgeObjectsFromUnknownTablets()
-{
-    objectMap->forEach(removeObjectIfFromUnknownTablet, this);
-}
-
-/**
  * Thrown during recovery in recoverSegment when a log append fails. Caught
  * by recover() which aborts the recovery cleanly and notifies the coordiantor
  * that this master could not recover the partition.
@@ -1757,7 +1457,6 @@
 };
 
 /**
->>>>>>> 24e1349e
  * Top-level server method to handle the RECOVER request.
  * \copydetails Service::ping
  */
@@ -1884,7 +1583,6 @@
             "aborting recovery on this recovery master", recoveryId);
         // If recovery failed then clean up all objects written by
         // recovery before starting to serve requests again.
-<<<<<<< HEAD
         foreach (const ProtoBuf::Tablets::Tablet& tablet,
                  recoveryTablets.tablet()) {
             bool deleted = tabletManager.deleteTablet(tablet.table_id(),
@@ -1896,294 +1594,6 @@
                         tablet.table_id(),
                         tablet.start_key_hash(),
                         tablet.end_key_hash()));
-=======
-        foreach (ProtoBuf::Tablets_Tablet* newTablet, newTablets) {
-            for (int i = 0; i < tablets.tablet_size(); ++i) {
-                const auto& tablet = tablets.tablet(i);
-                if (tablet.table_id() == newTablet->table_id() &&
-                    tablet.start_key_hash() == newTablet->start_key_hash() &&
-                    tablet.end_key_hash() == newTablet->end_key_hash())
-                {
-                    TabletsOnMaster* table =
-                            reinterpret_cast<TabletsOnMaster*>(
-                                        tablet.user_data());
-                    delete table;
-                    tablets.mutable_tablet()->
-                        SwapElements(tablets.tablet_size() - 1, i);
-                    tablets.mutable_tablet()->RemoveLast();
-                    break;
-                }
-            }
-        }
-        purgeObjectsFromUnknownTablets();
-    }
-}
-
-/**
- * This method is used by recoverSegment() to prefetch the hash table bucket
- * corresponding to the next piece of recovery data being iterated over.
- * Doing so avoids a cache miss for subsequent hash table lookups and speeds
- * up recovery.
- *
- * \param it
- *      SegmentIterator to use for prefetching. Whatever is currently pointed
- *      to by this iterator will be used to prefetch, if possible. Some entries
- *      do not contain keys; they are safely ignored.
- */
-inline void
-MasterService::recoverSegmentPrefetcher(SegmentIterator& it)
-{
-    if (__builtin_expect(it.isDone(), false))
-        return;
-
-    if (__builtin_expect(it.getType() == LOG_ENTRY_TYPE_OBJ, true)) {
-        const Object::SerializedForm* obj =
-            it.getContiguous<Object::SerializedForm>(NULL, 0);
-        Key key(obj->tableId, obj->keyAndData, obj->keyLength);
-        objectMap->prefetchBucket(key);
-    } else if (it.getType() == LOG_ENTRY_TYPE_OBJTOMB) {
-        const ObjectTombstone::SerializedForm* tomb =
-            it.getContiguous<ObjectTombstone::SerializedForm>(NULL, 0);
-        Key key(tomb->tableId, tomb->key, tomb->keyLength);
-        objectMap->prefetchBucket(key);
-    }
-}
-
-/**
- * Replay a recovery segment from a crashed Master that this Master is taking
- * over for.
- *
- * \param it
- *       SegmentIterator which is pointing to the start of the recovery segment
- *       to be replayed into the log.
- */
-void
-MasterService::recoverSegment(SegmentIterator& it)
-{
-    uint64_t startReplicationTicks = metrics->master.replicaManagerTicks;
-    uint64_t startReplicationPostingWriteRpcTicks =
-        metrics->master.replicationPostingWriteRpcTicks;
-    CycleCounter<RawMetric> _(&metrics->master.recoverSegmentTicks);
-
-    // Metrics can be very expense (they're atomic operations), so we aggregate
-    // as much as we can in local variables and update the counters once at the
-    // end of this method.
-    uint64_t verifyChecksumTicks = 0;
-    uint64_t segmentAppendTicks = 0;
-    uint64_t recoverySegmentEntryCount = 0;
-    uint64_t recoverySegmentEntryBytes = 0;
-    uint64_t objectAppendCount = 0;
-    uint64_t tombstoneAppendCount = 0;
-    uint64_t liveObjectCount = 0;
-    uint64_t liveObjectBytes = 0;
-    uint64_t objectDiscardCount = 0;
-    uint64_t tombstoneDiscardCount = 0;
-    uint64_t safeVersionRecoveryCount = 0;
-    uint64_t safeVersionNonRecoveryCount = 0;
-
-    SegmentIterator prefetcher = it;
-    prefetcher.next();
-
-    uint64_t bytesIterated = 0;
-    while (__builtin_expect(!it.isDone(), true)) {
-        recoverSegmentPrefetcher(prefetcher);
-        prefetcher.next();
-
-        LogEntryType type = it.getType();
-
-        if (bytesIterated > 50000) {
-            bytesIterated = 0;
-            replicaManager.proceed();
-        }
-        bytesIterated += it.getLength();
-
-        recoverySegmentEntryCount++;
-        recoverySegmentEntryBytes += it.getLength();
-
-        if (__builtin_expect(type == LOG_ENTRY_TYPE_OBJ, true)) {
-            // The recovery segment is guaranteed to be contiguous, so we need
-            // not provide a copyout buffer.
-            const Object::SerializedForm* recoveryObj =
-                it.getContiguous<Object::SerializedForm>(NULL, 0);
-            Key key(recoveryObj->tableId,
-                    recoveryObj->keyAndData,
-                    recoveryObj->keyLength);
-
-            bool checksumIsValid = ({
-                CycleCounter<uint64_t> c(&verifyChecksumTicks);
-                Object::computeChecksum(recoveryObj, it.getLength()) ==
-                    recoveryObj->checksum;
-            });
-            if (__builtin_expect(!checksumIsValid, false)) {
-                LOG(WARNING, "bad object checksum! key: %s, version: %lu",
-                    key.toString().c_str(), recoveryObj->version);
-                // TODO(Stutsman): Should throw and try another segment replica?
-            }
-
-            uint64_t minSuccessor = 0;
-            bool freeCurrentEntry = false;
-
-            LogEntryType currentType;
-            Buffer currentBuffer;
-            Log::Reference currentReference;
-            if (lookup(key, currentType, currentBuffer, &currentReference)) {
-                uint64_t currentVersion;
-
-                if (currentType == LOG_ENTRY_TYPE_OBJTOMB) {
-                    ObjectTombstone currentTombstone(currentBuffer);
-                    currentVersion = currentTombstone.getObjectVersion();
-                } else {
-                    Object currentObject(currentBuffer);
-                    currentVersion = currentObject.getVersion();
-                    freeCurrentEntry = true;
-                }
-
-                minSuccessor = currentVersion + 1;
-            }
-
-            if (recoveryObj->version >= minSuccessor) {
-                // write to log (with lazy backup flush) & update hash table
-                Log::Reference newObjReference;
-                {
-                    CycleCounter<uint64_t> _(&segmentAppendTicks);
-                    if (!log->append(LOG_ENTRY_TYPE_OBJ,
-                                     recoveryObj->timestamp,
-                                     recoveryObj,
-                                     it.getLength(),
-                                     &newObjReference))
-                    {
-                        LOG(WARNING, "Insufficient log space to complete "
-                            "recovery; aborting recovery on this master");
-                        // TODO(stutsman): Do we want to give the log cleaner
-                        // some kind of chance here? Maybe we should back off
-                        // a bit and if it isn't making progress then abort.
-                        throw OutOfSpaceException(HERE);
-                    }
-                }
-
-                objectAppendCount++;
-                liveObjectBytes += it.getLength();
-
-                objectMap->replace(key, newObjReference.toInteger());
-
-                // nuke the old object, if it existed
-                // TODO(steve): put tombstones in the HT and have this free them
-                //              as well
-                if (freeCurrentEntry) {
-                    liveObjectBytes -= currentBuffer.getTotalLength();
-                    log->free(currentReference);
-                } else {
-                    liveObjectCount++;
-                }
-            } else {
-                objectDiscardCount++;
-            }
-        } else if (type == LOG_ENTRY_TYPE_OBJTOMB) {
-            Buffer buffer;
-            it.appendToBuffer(buffer);
-            Key key(type, buffer);
-
-            ObjectTombstone recoverTomb(buffer);
-            bool checksumIsValid = ({
-                CycleCounter<uint64_t> c(&verifyChecksumTicks);
-                recoverTomb.checkIntegrity();
-            });
-            if (__builtin_expect(!checksumIsValid, false)) {
-                LOG(WARNING, "bad tombstone checksum! key: %s, version: %lu",
-                    key.toString().c_str(), recoverTomb.getObjectVersion());
-                // TODO(Stutsman): Should throw and try another segment replica?
-            }
-
-            uint64_t minSuccessor = 0;
-            bool freeCurrentEntry = false;
-
-            LogEntryType currentType;
-            Buffer currentBuffer;
-            Log::Reference currentReference;
-            if (lookup(key, currentType, currentBuffer, &currentReference)) {
-                if (currentType == LOG_ENTRY_TYPE_OBJTOMB) {
-                    ObjectTombstone currentTombstone(currentBuffer);
-                    minSuccessor = currentTombstone.getObjectVersion() + 1;
-                } else {
-                    Object currentObject(currentBuffer);
-                    minSuccessor = currentObject.getVersion();
-                    freeCurrentEntry = true;
-                }
-            }
-
-            if (recoverTomb.getObjectVersion() >= minSuccessor) {
-                tombstoneAppendCount++;
-                Log::Reference newTombReference;
-                {
-                    CycleCounter<uint64_t> _(&segmentAppendTicks);
-                    if (!log->append(LOG_ENTRY_TYPE_OBJTOMB,
-                                     recoverTomb.getTimestamp(),
-                                     buffer,
-                                     &newTombReference))
-                    {
-                        LOG(WARNING, "Insufficient log space to complete "
-                            "recovery; aborting recovery on this master");
-                        // TODO(stutsman): Do we want to give the log cleaner
-                        // some kind of chance here? Maybe we should back off
-                        // a bit and if it isn't making progress then abort.
-                        throw OutOfSpaceException(HERE);
-                    }
-                }
-
-                objectMap->replace(key, newTombReference.toInteger());
-
-                // nuke the object, if it existed
-                if (freeCurrentEntry) {
-                    liveObjectCount++;
-                    liveObjectBytes -= currentBuffer.getTotalLength();
-                    log->free(currentReference);
-                }
-            } else {
-                tombstoneDiscardCount++;
-            }
-        } else if (type == LOG_ENTRY_TYPE_SAFEVERSION) {
-            // LOG_ENTRY_TYPE_SAFEVERSION is duplicated to all the
-            // partitions in BackupService::buildRecoverySegments()
-            Buffer buffer;
-            it.appendToBuffer(buffer);
-
-            ObjectSafeVersion recoverSafeVer(buffer);
-            uint64_t safeVersion = recoverSafeVer.getSafeVersion();
-
-            bool checksumIsValid = ({
-                CycleCounter<uint64_t> _(&verifyChecksumTicks);
-                recoverSafeVer.checkIntegrity();
-            });
-            if (__builtin_expect(!checksumIsValid, false)) {
-                LOG(WARNING, "bad objectSafeVer checksum! version: %lu",
-                    safeVersion);
-                // TODO(Stutsman): Should throw and try another segment replica?
-            }
-
-            // Copy SafeVerObject to the recovery segment.
-            // Sync can be delayed, because recovery can be replayed
-            // with the same backup data when the recovery crashes on the way.
-            {
-                CycleCounter<uint64_t> _(&segmentAppendTicks);
-                if (!log->append(LOG_ENTRY_TYPE_SAFEVERSION, 0, buffer)) {
-                    LOG(WARNING, "Insufficient log space to complete "
-                        "recovery; aborting recovery on this master");
-                    // TODO(stutsman): Do we want to give the log cleaner
-                    // some kind of chance here? Maybe we should back off
-                    // a bit and if it isn't making progress then abort.
-                    throw OutOfSpaceException(HERE);
-                }
-            }
-
-            // recover segmentManager.safeVersion (Master safeVersion)
-            if (segmentManager.raiseSafeVersion(safeVersion)) {
-                // true if log.safeVersion is revised.
-                safeVersionRecoveryCount++;
-                LOG(DEBUG, "SAFEVERSION %lu recovered", safeVersion);
-            } else {
-                safeVersionNonRecoveryCount++;
-                LOG(DEBUG, "SAFEVERSION %lu discarded", safeVersion);
->>>>>>> 24e1349e
             }
         }
         objectManager->removeOrphanedObjects();
