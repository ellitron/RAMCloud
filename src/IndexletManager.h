--- conflicted
+++ resolved
@@ -251,13 +251,8 @@
     };
 
     /// This unordered_multimap is used to store and access all indexlet data.
-<<<<<<< HEAD
     typedef std::unordered_multimap< std::pair<uint64_t, uint8_t>,
                                      Indexlet, tableKeyHash> IndexletMap;
-=======
-    typedef boost::unordered_multimap<std::pair<uint64_t, uint8_t>,
-                                      Indexlet> IndexletMap;
->>>>>>> cd9eafdb
 
     /// Indexlet map instance storing indexlet mapping for this index server.
     IndexletMap indexletMap;
