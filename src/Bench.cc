/* Copyright (c) 2010 Stanford University
 *
 * Permission to use, copy, modify, and distribute this software for any
 * purpose with or without fee is hereby granted, provided that the above
 * copyright notice and this permission notice appear in all copies.
 *
 * THE SOFTWARE IS PROVIDED "AS IS" AND THE AUTHOR(S) DISCLAIM ALL WARRANTIES
 * WITH REGARD TO THIS SOFTWARE INCLUDING ALL IMPLIED WARRANTIES OF
 * MERCHANTABILITY AND FITNESS. IN NO EVENT SHALL AUTHORS BE LIABLE FOR
 * ANY SPECIAL, DIRECT, INDIRECT, OR CONSEQUENTIAL DAMAGES OR ANY DAMAGES
 * WHATSOEVER RESULTING FROM LOSS OF USE, DATA OR PROFITS, WHETHER IN AN
 * ACTION OF CONTRACT, NEGLIGENCE OR OTHER TORTIOUS ACTION, ARISING OUT OF
 * OR IN CONNECTION WITH THE USE OR PERFORMANCE OF THIS SOFTWARE.
 */

#include <stdio.h>
#include <string.h>
#include <stdlib.h>
#include <assert.h>
#include <getopt.h>
#include <errno.h>
#include <unistd.h>
#include <time.h>

#include <string>
#include <sstream>
#include <map>

#include "Metrics.h"
#include "TestUtil.h"
#include "RamCloud.h"
#include "MasterServer.h"
#include "BenchUtil.h"
#include "OptionParser.h"

#include "MasterClient.h"
#include "Tub.h"

namespace RC = RAMCloud;
using std::map;
using std::string;
using std::stringstream;



// Map string keys to numerical ones for RAMCloud
// Used by queen/worker
class BenchMapper {
  private:
    map<std::string, uint64_t> keymap;
  public:
    enum WORKER_STATE { IDLE = 0, READ, WRITE, EXIT };
    BenchMapper(): keymap() {
// control table
//        - command flag - IDLE, READ, WRITE, count of objects/time
//        - status flags per worker - IDLE, READ, WRITE
//            - worker operation count
//            - worker timetaken
//
        uint64_t i = 1;
        // 0 is special and is used to indicate that the key does not
        // exist

        keymap["command"] = i++;
        for (int j = 0; j <= 300; j++) {
            stringstream s;
            s << ("worker");
            s << j;
            keymap[s.str() + "status"] = i++;
            keymap[s.str() + "r_commandcount"] = i++;
            keymap[s.str() + "r_timetaken"] = i++;
            keymap[s.str() + "w_commandcount"] = i++;
            keymap[s.str() + "w_timetaken"] = i++;
            keymap[s.str() + "valuecount0"] = i++;
            keymap[s.str() + "valuecount1"] = i++;
        }
    }
    uint64_t getKey(std::string s) const {
        map<string, uint64_t>::const_iterator it = keymap.find(s);
        return (it == keymap.end()) ? 0 : it->second;
    }
};

// TODO(nandu) - global variables could be gotten rid of.
std::string coordinatorLocator;
std::string tableName("test");
std::string controlTableName("test");
uint32_t numTables;
uint32_t multiread;
bool multirow;
bool randomReads;
uint64_t count;
uint64_t size;
int cpu;
bool readOnly = false;
std::string executionMode("standalone");
int numWorkers = -1;
int workerId = -1;
int numCalls = 0;

std::vector<uint32_t> tables;

RC::RamCloud *client;
uint32_t table;
uint32_t controlTable;
const BenchMapper benchMapper;
uint64_t value_counter[2] = {0UL, 0UL}; // Work with 2 values for now - 0 and 1

void
cleanup()
{
    // do no cleaning in workers - tables etc.. are owned by queen
    if (executionMode.compare("worker") != 0) {
        client->dropTable(tableName.c_str());
        client->dropTable(controlTableName.c_str());
    }
    delete client;
    client = NULL;
}

void
setup()
{
    if (cpu != -1) {
        if (!RC::pinToCpu(cpu))
            DIE("bench: Couldn't pin to core %d", cpu);
        LOG(RC::DEBUG, "bench: Pinned to core %d", cpu);
    }

    client = new RC::RamCloud(coordinatorLocator.c_str());

    assert(!atexit(cleanup));

<<<<<<< HEAD
    if (numTables == 1) {
        client->createTable(tableName.c_str());
        table = client->openTable(tableName.c_str());
    } else {
        for (uint32_t i = 0; i < numTables; i++) {
            client->createTable(RC::format("%u", i).c_str());
            tables.push_back(client->openTable(RC::format("%u", i).c_str()));
        }
    }

=======
>>>>>>> 89a6fabe
    std::stringstream ss;
    ss << "control." << tableName;
    controlTableName = ss.str();
    client->createTable(controlTableName.c_str());
    controlTable = client->openTable(controlTableName.c_str());


    // std::stringstream sss;
    // sss << workerId << tableName;
    // tableName = sss.str();

    client->createTable(tableName.c_str());
    table = client->openTable(tableName.c_str());
}

uint64_t
bench(const char *name, void (f)(void))
{
    uint64_t start, end, cycles;

    start = rdtsc();
    f();
    end = rdtsc();

    cycles = end - start;
    printf("%s ns     %12lu\n", name,
           RC::cyclesToNanoseconds(cycles));
    printf("%s avgns  %12lu\n", name,
           RC::cyclesToNanoseconds(cycles) / count);
    fprintf(stderr, "Avg. Latency %s avgns  %12lu\n", name,
            RC::cyclesToNanoseconds(cycles) / count);
    // client->ping();
    return RC::cyclesToNanoseconds(cycles);
}

#define BENCH(fname) bench(#fname, fname)

void
writeInt(uint32_t table, uint64_t key, uint64_t val)
{
    client->write(table, key, &val, sizeof(val));
}

template <class T>
void
readInt(uint32_t table, uint64_t key, T& val)
{
    RC::Buffer value;
    client->read(table, key, &value);
    val = *value.getStart<T>();
}

void
writeOne(uint64_t val, uint64_t key = 0)
{
    char buf[size];
    memset(&buf[0], downCast<uint32_t>(val), size);
    buf[size-1] = 0;
    client->write(table, key, &buf[0], downCast<uint32_t>(size));
}

void
writeOne()
{
    writeOne(0xFF);
}


void
writeMany(void)
{
<<<<<<< HEAD
    if (numTables == 1) {
        for (uint64_t i = 0; i < count; i++) {
            uint64_t key = i;
            writeOne(0xFF, key);
        }
    } else {
        // Write one value in each table
        for (uint32_t i = 0; i < numTables; i++) {
            uint64_t val = 0xFF;
            char buf[size];
            memset(&buf[0], downCast<uint32_t>(val), size);
            buf[size-1] = 0;
            client->write(tables[i], 0, &buf[0], downCast<uint32_t>(size));
        }
=======
    numCalls++;
    for (uint64_t i = 0; i < count; i++) {
        uint64_t key = randomReads ? generateRandom() %
                                        (1000*1000*10*numCalls +
                                         1000*1000*workerId + i)
                                   : i;
        writeOne(0xFF, key);
>>>>>>> 89a6fabe
    }
}

void
readMany()
{
    uint64_t key;
    RC::Buffer value;
    for (uint64_t i = 0; i < count; i++) {
        key = randomReads ? generateRandom() % count : i;
        client->read(table, multirow ? key : 0, &value);
        uint64_t val = *value.getStart<uint64_t>();
        if (size != value.getTotalLength()) {
            fprintf(stderr, "readMany failed - size of object does not"
                    " match expected size. Size was %ud",
                    value.getTotalLength());
            throw;
        }
        if (val) {
            value_counter[1]++;
        } else {
            value_counter[0]++;
        }
    }
}

void
multiRead_oneMaster()
{
    uint64_t iterations = count / multiread;

    RC::MasterClient::ReadObject requestObjects[multiread];
    RC::MasterClient::ReadObject* requests[multiread];

    for (uint64_t i = 0; i < iterations; i++) {
        RC::Tub<RC::Buffer> values[multiread];

        for (uint32_t j = 0; j < multiread; j++) {
            uint64_t key = randomReads ? generateRandom() % count : j;
            requestObjects[j] = RC::MasterClient::ReadObject(
                                table, (randomReads || multirow) ? key : 0,
                                &values[j]);
            requests[j] = &requestObjects[j];
        }

        client->multiRead(requests, multiread);

        for (uint32_t k = 0; k < multiread; k++) {
            RC::Buffer *valueBuffer = values[k].get();
            uint64_t val = *valueBuffer->getStart<uint64_t>();
            if (val) {
                value_counter[1]++;
            } else {
                value_counter[0]++;
            }
        }
    }
}

void
multiRead_multiMaster()
{
    // Current implementation assumes that only one object is to be read
    // from each table. i.e., when numTables > 1, multiread = 1

    uint64_t iterations = count / numTables;

    RC::MasterClient::ReadObject requestObjects[numTables];
    RC::MasterClient::ReadObject* requests[numTables];

    for (uint64_t i = 0; i < iterations; i++) {
        RC::Tub<RC::Buffer> values[numTables];
        for (uint32_t j = 0; j < numTables; j++) {
            requestObjects[j] = RC::MasterClient::ReadObject(tables[j], 0,
                                                             &values[j]);
            requests[j] = &requestObjects[j];
        }

        client->multiRead(requests, numTables);

        for (uint32_t j = 0; j < numTables; j++) {
            RC::Buffer *valueBuffer = values[j].get();
            uint64_t val = *valueBuffer->getStart<uint64_t>();
            if (val) {
                value_counter[1]++;
            } else {
                value_counter[0]++;
            }
        }
    }
}

bool
checkAllWorkersInSameState(BenchMapper::WORKER_STATE state)
{
    bool allReady = true;
    for (int worker = 0; worker < numWorkers; worker++) {
        stringstream k;
        k << "worker" << worker << "status";
        uint64_t v = -1;
        try {
            readInt(controlTable, benchMapper.getKey(k.str()), v);
        } catch (RC::ObjectDoesntExistException& e) {
            // Not fatal here - Keep waiting
        } catch (RC::ClientException& e) {
            fprintf(stderr, "readInt failed for %s - RAMCloud Client "
                    "exception: %s\n", k.str().c_str(), e.str().c_str());
            throw;
        }
        if (static_cast<int>(v) != state) {
            allReady = false;
            // fprintf(stderr, "state for workerId %d was %lu, expecting %lu\n",
            //        worker, v, state);
        }
    }
    return allReady;
}


int
waitForAllWorkersToHitState(BenchMapper::WORKER_STATE state,
                            uint64_t timeout = 10)
{
        bool allReady = false;
        uint64_t timeoutmicros = 0;
        while (!allReady) {
            if (timeoutmicros > 1000 * 1000 * timeout) {
                return -1; // timeout before state change.
            }
            allReady = checkAllWorkersInSameState(state);
            const uint64_t sleepmicros = 1000;
            timeoutmicros += sleepmicros;
            usleep(sleepmicros);
        }
        return 0;
}

int
main(int argc, char *argv[])
try
{
    RC::OptionsDescription benchOptions("Bench");
    benchOptions.add_options()
        ("cpu,p",
         RC::ProgramOptions::value<int>(&cpu)->
           default_value(-1),
         "CPU mask to pin to")
         ("multiread,d",
          RC::ProgramOptions::value<uint32_t>(&multiread)->
            default_value(0),
          "Number of objects to be read in each multiread from each table.")
        ("tables,b",
         RC::ProgramOptions::value<uint32_t>(&numTables)->
           default_value(1),
         "Number of tables to be used.")
        ("multirow,m",
         RC::ProgramOptions::bool_switch(&multirow),
         "Write number of objects equal to number parameter.")
        ("number,n",
         RC::ProgramOptions::value<uint64_t>(&count)->
           default_value(10000),
         "Number of iterations to write/read.")
        ("random,R",
         RC::ProgramOptions::bool_switch(&randomReads),
         "Randomize key order instead of incremental.")
        ("tablename,t",
         RC::ProgramOptions::value<std::string>(&tableName),
         "Name of test table used. Default 'test'.")
        ("readonly,o",
         RC::ProgramOptions::bool_switch(&readOnly),
         "Only perform read operations. Do not perform first"
         " bootstrapping write. Default off.")
        ("executionmode,e",
         RC::ProgramOptions::value<std::string>(&executionMode),
         "Mode to execute in - standalone(default)|worker|queen.")
        ("numworkers,l",
         RC::ProgramOptions::value<int>(&numWorkers),
         "Number of workers when executing in queen mode.")
        ("workerid,i",
         RC::ProgramOptions::value<int>(&workerId),
         "Id of this executing worker (worker mode only)")
        ("size,S",
         RC::ProgramOptions::value<uint64_t>(&size)->
           default_value(100),
         "Size in bytes of objects to write/read.");

    RC::OptionParser optionParser(benchOptions, argc, argv);

    coordinatorLocator = optionParser.options.getCoordinatorLocator();
    printf("client: Connecting to %s\n", coordinatorLocator.c_str());

    fprintf(stderr, "Reads: %lu, Size: %lu, Multirow: %d, RandomReads: %d\n",
           count, size, multirow, randomReads);
    fprintf(stderr, "ReadOnly: %d, Multiread: %u\n",
            readOnly, multiread);

    setup();
    fprintf(stderr, "Started Benching!\n");

    if (executionMode.compare("standalone") == 0) {
        if ((!readOnly && (multirow || randomReads))
            || (readOnly && randomReads)) {
            BENCH(writeMany);
        } else {
            BENCH(writeOne);
        }

        if (multiread == 0) {
            BENCH(readMany);
        } else {
            if (numTables == 1) {
                BENCH(multiRead_oneMaster);
            } else {
                BENCH(multiRead_multiMaster);
            }
        }

    } else if (executionMode.compare("worker") == 0) {
        fprintf(stderr, "worker mode - workerId %d\n", workerId);
        stringstream k;
        k << ("worker");
        k << workerId;
        string keyprefix = k.str();

        // Set up initial objects for read loads.
        writeOne(0xFF);

        uint64_t r_overallcount = 0;
        uint64_t r_overalltimetaken = 0;
        uint64_t w_overallcount = 0;
        uint64_t w_overalltimetaken = 0;

        while (1) {
            uint64_t v = -1;
            try {
                readInt(controlTable, benchMapper.getKey("command"),
                        v);
            } catch (RC::ObjectDoesntExistException& e) {
                v = BenchMapper::IDLE;
                fprintf(stderr, "no command object - going IDLE\n");
            }
            fprintf(stderr, "Command was %lu\n", v);
            // Accepting command - change status to indicate this.
            writeInt(controlTable,
                     benchMapper.getKey(keyprefix + "status"),
                     v);
            switch (v) {
            case BenchMapper::READ:
                r_overalltimetaken += (BENCH(readMany));
                r_overallcount += count;
                break;
            case BenchMapper::WRITE:
                w_overalltimetaken += (BENCH(writeMany));
                w_overallcount += count;
                break;
            case BenchMapper::IDLE:
                usleep(10);
                break;
            case BenchMapper::EXIT:
                fprintf(stderr, "worker exiting\n");
                writeInt(controlTable,
                         benchMapper.getKey(keyprefix + "r_commandcount"),
                         r_overallcount);
                writeInt(controlTable,
                         benchMapper.getKey(keyprefix + "r_timetaken"),
                         r_overalltimetaken);
                writeInt(controlTable,
                         benchMapper.getKey(keyprefix + "valuecount0"),
                         value_counter[0]);
                writeInt(controlTable,
                         benchMapper.getKey(keyprefix + "valuecount1"),
                         value_counter[1]);
                writeInt(controlTable,
                         benchMapper.getKey(keyprefix + "w_commandcount"),
                         w_overallcount);
                writeInt(controlTable,
                         benchMapper.getKey(keyprefix + "w_timetaken"),
                         w_overalltimetaken);
                return 0;
            }
        }

    } else if (executionMode.compare("queen") == 0) {
        fprintf(stderr, "queen mode\n");
        if (numWorkers == -1) {
            fprintf(stderr, "Please specify -l number of workers in"
                    " this mode.\n");
            return 1;
        }
        fprintf(stderr, "Expecting %d workers.\n", numWorkers);

        RC::ServerStats wstats;
        uint64_t w_nanos = 0;

        /////// WRITE

        writeInt(controlTable,
                 benchMapper.getKey("command"),
                 BenchMapper::WRITE);
        fprintf(stderr, "command WRITE - %lu\n",
                static_cast<uint64_t>(BenchMapper::WRITE));

        if (waitForAllWorkersToHitState(BenchMapper::WRITE) != 0) {
            fprintf(stderr, "Timed out waiting for workers to move to "
                    "WRITE.\n");
            return 1;
        }
        fprintf(stderr, "All workers in WRITE status\n");

        writeOne(0x00); // Write 0 to signal to workers for latency
                        // counts - this is a signal to readMany()


        // this read resets the serverStats objects so that we can
        // grab counts for totals on the server side like throughput.
        readInt(controlTable,
                RC::MasterServer::TOTAL_READ_REQUESTS_OBJID,
                wstats);
        w_nanos = BENCH(writeMany);
        readInt(controlTable,
                RC::MasterServer::TOTAL_READ_REQUESTS_OBJID,
                wstats);
        writeOne(0xFF); // Write non-zero to signal workers

        bool stillWriting =
            checkAllWorkersInSameState(BenchMapper::WRITE);
        if (!stillWriting) {
            fprintf(stderr, "Workers finished sooner than queen"
                    " expected. Error!\n");
            return 1;
        }


        fprintf(stderr, "Finished running write benchmark\n");


        /////// READ

        writeInt(controlTable,
                 benchMapper.getKey("command"),
                 BenchMapper::READ);
        fprintf(stderr, "command READ - %lu\n",
                static_cast<uint64_t>(BenchMapper::READ));

        if (waitForAllWorkersToHitState(BenchMapper::READ) != 0) {
            fprintf(stderr, "Timed out waiting for workers to move to "
                    "READ.\n");
            return 1;
        }
        fprintf(stderr, "All workers in READ status\n");

        writeOne(0x00); // Write 0 to signal to workers for latency
                        // counts - this is a signal to readMany()
        RC::ServerStats s;

        // this read resets the serverStats objects so that we can
        // grab counts for totals on the server side like throughput.
        readInt(controlTable,
                RC::MasterServer::TOTAL_READ_REQUESTS_OBJID,
                s);
        uint64_t nanos = BENCH(readMany);
        readInt(controlTable,
                RC::MasterServer::TOTAL_READ_REQUESTS_OBJID,
                s);
        writeOne(0xFF); // Write non-zero to signal workers

        bool stillReading =
            checkAllWorkersInSameState(BenchMapper::READ);
        if (!stillReading) {
            fprintf(stderr, "Workers finished sooner than queen"
                    " expected. Error!\n");
            return 1;
        }

        fprintf(stderr, "Finished running read benchmark\n");


        ///// CLEAN UP and get STATS

        writeInt(controlTable, benchMapper.getKey("command"),
                 BenchMapper::EXIT);
        if (waitForAllWorkersToHitState(BenchMapper::EXIT) != 0) {
            fprintf(stderr, "Timed out waiting for workers to move to "
                    "EXIT.\n");
            return 1;
        }
        fprintf(stderr, "All workers in EXIT status\n");
        // Set to IDLE now so that new workers start correctly in
        // subsequent runs.
        writeInt(controlTable, benchMapper.getKey("command"),
                 BenchMapper::IDLE);

        uint64_t total_v0 = value_counter[0];
        uint64_t total_v1 = value_counter[1];
        for (int worker = 0; worker < numWorkers; worker++) {
            stringstream k;
            k << ("worker");
            k << worker;
            uint64_t tt = -1;
            uint64_t ct = -1;
            uint64_t v0 = -1;
            uint64_t v1 = -1;

            readInt(controlTable, benchMapper.getKey(k.str() +
                                                     "r_timetaken"), tt);
            readInt(controlTable,
                    benchMapper.getKey(k.str() + "r_commandcount"),
                    ct);
            readInt(controlTable, benchMapper.getKey(k.str() +
                                                     "valuecount0"), v0);
            total_v0 += v0;
            readInt(controlTable, benchMapper.getKey(k.str() +
                                                     "valuecount1"), v1);
            total_v1 += v1;
            double nsperop = static_cast<double>(tt)/static_cast<double>(ct);
            fprintf(stderr,
                    "Worker %3d performed %8lu  read operations in "
                    "%15lu ns @ %12.2f ns/op.\n",
                    worker, ct, tt, nsperop);

            readInt(controlTable, benchMapper.getKey(k.str() +
                                                     "w_timetaken"), tt);
            readInt(controlTable,
                    benchMapper.getKey(k.str() + "w_commandcount"),
                    ct);
            nsperop = static_cast<double>(tt)/static_cast<double>(ct);
            fprintf(stderr,
                    "Worker %3d performed %8lu write operations in "
                    "%15lu ns @ %12.2f ns/op.\n",
                    worker, ct, tt, nsperop);
        }
        fprintf(stderr, "Total count of read operations with value 0"
                " is %15lu.\n", total_v0);
        fprintf(stderr, "Total count of read operations with value 1"
                " is %15lu.\n", total_v1);
        fprintf(stderr, "Total read nanos seen"
                " is %15lu ns.\n", nanos);
        fprintf(stderr, "Total server-read-ops seen"
                " is %15lu.\n", s.totalReadRequests);
        fprintf(stderr, "Avg server-read-time seen"
                " is %15lu ns.\n", s.totalReadNanos);
        fprintf(stderr, "Total write nanos seen"
                " is %15lu ns.\n", w_nanos);
        fprintf(stderr, "Total server-write-ops seen"
                " is %15lu.\n", wstats.totalWriteRequests);
        fprintf(stderr, "Avg server-write-time seen"
                " is %15lu ns.\n", wstats.totalWriteNanos);

        fprintf(stderr, "Avg server-read "
                " is %15lu ns/read.\n",
                s.totalReadNanos/s.totalReadRequests);
        fprintf(stderr, "Avg server-write "
                " is %15lu ns/read.\n",
                wstats.totalWriteNanos/wstats.totalWriteRequests);
        fprintf(stderr, "Avg server-backup-sync "
                " is %15lu ns/read.\n",
                wstats.totalBackupSyncNanos/wstats.totalBackupSyncs);
        fprintf(stderr, "Avg server-wait-time per rpc "
                " is %15lu ns/read.\n",
                s.serverWaitNanos/s.totalReadRequests);


        printf("tputread ops/sec  %12lu\n",
               total_v0 * 1000 * 1000 * 1000 / nanos);
        printf("tputwrite ops/sec  %12lu\n",
               wstats.totalWriteRequests * 1000 * 1000 * 1000 /
               w_nanos);
        printf("tputwrite bytes/sec  %12lu\n",
               size * wstats.totalWriteRequests * 1000 * 1000 * 1000 /
               w_nanos);

        printf("tputgettx ops/sec  %12lu\n",
               s.totalReadRequests * 1000 * 1000 * 1000 /
               s.infrcGetTxBufferNanos);

        printf("serverread avgns  %12lu\n",
               s.totalReadNanos/s.totalReadRequests);
        printf("serverwrite avgns  %12lu\n",
               wstats.totalWriteNanos/wstats.totalWriteRequests);
        printf("serversyncnanos avgns  %12lu\n",
               wstats.totalBackupSyncNanos/wstats.totalBackupSyncs);
        printf("serversynccount ct  %12lu\n",
               wstats.totalBackupSyncs);
        printf("serverwait avgns  %12lu\n",
               s.serverWaitNanos/s.totalReadRequests);
        printf("infrcGetTxBuffer avgns  %12lu\n",
               s.infrcGetTxBufferNanos/s.infrcGetTxCount);
        printf("infrcGetTxCount ct %12lu\n",
               s.infrcGetTxCount);
        printf("readCount ct %12lu\n",
               s.totalReadRequests);
        printf("writeCount ct %12lu\n",
               wstats.totalWriteRequests);
        printf("infrcSendReplyNanos avgns  %12lu\n",
               s.infrcSendReplyNanos/s.totalReadRequests);
        printf("gtbPollCount ct %12lu\n",
               s.gtbPollCount);
        printf("gtbPollZeroNCount ct %12lu\n",
               s.gtbPollZeroNCount);
        printf("gtbPollNanos avgns  %.4f\n",
               double(s.gtbPollNanos)/double(s.gtbPollCount)); //NOLINT
        if ( s.gtbPollZeroNCount == 0 ) { // divide by zero avoidance
           s. gtbPollZeroNCount = 1;
        }
        printf("gtbPollZeroNanos avgns  %.4f\n",
               double(s.gtbPollZeroNanos)/double(s.gtbPollZeroNCount)); //NOLINT
        printf("gtbPollNonZeroNanos avgns  %.4f\n",
               double(s.gtbPollNonZeroNanos)/               //NOLINT
               double(s.gtbPollCount-s.gtbPollZeroNCount)); //NOLINT
        printf("gtbPollNonZeroNAvg ct  %3.4f\n",
               (double(s.gtbPollNonZeroNAvg))/              //NOLINT
               double(s.gtbPollCount-s.gtbPollZeroNCount)); //NOLINT
        printf("gtbPollNonZeroPct ct  %3.4f\n",
               100.0 -
               (double(s.gtbPollZeroNCount))/double(s.gtbPollCount)); //NOLINT
        printf("gtbPollEffNanos avgns  %12lu\n",
               long(double(s.gtbPollNanos)/      //NOLINT
                    double(s.infrcGetTxCount))); //NOLINT 
        return 0;

    } else {
        fprintf(stderr, "Bad execution mode specified - must be"
                "standalone or queen or worker.\n");
        return 1;
    }
    return 0;
} catch (RC::ClientException& e) {
    fprintf(stderr, "RAMCloud Client exception: %s\n", e.str().c_str());
    return 1;
} catch (RAMCloud::Exception& e) {
    fprintf(stderr, "RAMCloud exception: %s\n", e.str().c_str());
    return 1;
}<|MERGE_RESOLUTION|>--- conflicted
+++ resolved
@@ -131,7 +131,6 @@
 
     assert(!atexit(cleanup));
 
-<<<<<<< HEAD
     if (numTables == 1) {
         client->createTable(tableName.c_str());
         table = client->openTable(tableName.c_str());
@@ -142,8 +141,6 @@
         }
     }
 
-=======
->>>>>>> 89a6fabe
     std::stringstream ss;
     ss << "control." << tableName;
     controlTableName = ss.str();
@@ -215,14 +212,18 @@
 void
 writeMany(void)
 {
-<<<<<<< HEAD
     if (numTables == 1) {
+        numCalls++;
         for (uint64_t i = 0; i < count; i++) {
-            uint64_t key = i;
+            uint64_t key = randomReads ? generateRandom() %
+                                            (1000*1000*10*numCalls +
+                                             1000*1000*workerId + i)
+                                       : i;
             writeOne(0xFF, key);
         }
     } else {
         // Write one value in each table
+        // TODO(ankitak): Allow writing multiple objects in each table
         for (uint32_t i = 0; i < numTables; i++) {
             uint64_t val = 0xFF;
             char buf[size];
@@ -230,15 +231,6 @@
             buf[size-1] = 0;
             client->write(tables[i], 0, &buf[0], downCast<uint32_t>(size));
         }
-=======
-    numCalls++;
-    for (uint64_t i = 0; i < count; i++) {
-        uint64_t key = randomReads ? generateRandom() %
-                                        (1000*1000*10*numCalls +
-                                         1000*1000*workerId + i)
-                                   : i;
-        writeOne(0xFF, key);
->>>>>>> 89a6fabe
     }
 }
 
@@ -303,6 +295,7 @@
 {
     // Current implementation assumes that only one object is to be read
     // from each table. i.e., when numTables > 1, multiread = 1
+    // TODO(ankitak): Allow for multiple objects from each table
 
     uint64_t iterations = count / numTables;
 
