#!/usr/bin/env python

# Copyright (c) 2011 Stanford University
#
# Permission to use, copy, modify, and distribute this software for any
# purpose with or without fee is hereby granted, provided that the above
# copyright notice and this permission notice appear in all copies.
#
# THE SOFTWARE IS PROVIDED "AS IS" AND THE AUTHOR(S) DISCLAIM ALL WARRANTIES
# WITH REGARD TO THIS SOFTWARE INCLUDING ALL IMPLIED WARRANTIES OF
# MERCHANTABILITY AND FITNESS. IN NO EVENT SHALL AUTHORS BE LIABLE FOR
# ANY SPECIAL, DIRECT, INDIRECT, OR CONSEQUENTIAL DAMAGES OR ANY DAMAGES
# WHATSOEVER RESULTING FROM LOSS OF USE, DATA OR PROFITS, WHETHER IN AN
# ACTION OF CONTRACT, NEGLIGENCE OR OTHER TORTIOUS ACTION, ARISING OUT OF
# OR IN CONNECTION WITH THE USE OR PERFORMANCE OF THIS SOFTWARE.

"""Generates data for a recovery performance graph.

Keeps partition size constant and scales the number of recovery masters.
"""

from __future__ import division, print_function
from common import *
import metrics
import recovery
import subprocess

dat = open('%s/recovery/partition_scale.data' % top_path, 'w', 1)

for numPartitions in range(1, 36):
    args = {}
    args['numBackups'] = 36
    args['numPartitions'] = numPartitions
    args['objectSize'] = 1024
    args['disk'] = 1
    args['replicas'] = 3
    args['numObjects'] = 626012 * 400 // 640
    args['oldMasterArgs'] = '-m 17000'
    args['newMasterArgs'] = '-m 600'
<<<<<<< HEAD
    args['timeout'] = 90
=======
    args['timeout'] = 180
>>>>>>> 542b49f7
    print(numPartitions, 'partitions')
    r = recovery.insist(**args)
    print('->', r['ns'] / 1e6, 'ms', '(run %s)' % r['run'])
    diskActiveMsPoints = [backup.backup.storageReadTicks * 1e3 /
                          backup.clockFrequency
                          for backup in r['metrics'].backups]
    segmentsPerBackup = [backup.backup.storageReadCount
                         for backup in r['metrics'].backups]
    masterRecoveryMs = [master.recoveryTicks / master.clockFrequency * 1000
                        for master in r['metrics'].masters]
    print(numPartitions, r['ns'] / 1e6,
          metrics.average(diskActiveMsPoints),
          min(diskActiveMsPoints),
          max(diskActiveMsPoints),
          (min(segmentsPerBackup) *
           sum(diskActiveMsPoints) / sum(segmentsPerBackup)),
          (max(segmentsPerBackup) *
           sum(diskActiveMsPoints) / sum(segmentsPerBackup)),
          metrics.average(masterRecoveryMs),
          min(masterRecoveryMs),
          max(masterRecoveryMs),
          file=dat)<|MERGE_RESOLUTION|>--- conflicted
+++ resolved
@@ -37,11 +37,7 @@
     args['numObjects'] = 626012 * 400 // 640
     args['oldMasterArgs'] = '-m 17000'
     args['newMasterArgs'] = '-m 600'
-<<<<<<< HEAD
-    args['timeout'] = 90
-=======
     args['timeout'] = 180
->>>>>>> 542b49f7
     print(numPartitions, 'partitions')
     r = recovery.insist(**args)
     print('->', r['ns'] / 1e6, 'ms', '(run %s)' % r['run'])
